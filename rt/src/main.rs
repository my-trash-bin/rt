--- conflicted
+++ resolved
@@ -1,5 +1,4 @@
 use bmp::{MinirtBmp, MinirtBmpPixel};
-use core::sample;
 use scene::{Image, ImageCache, ImageLoader, Scene};
 use std::error::Error;
 use std::io::Write;
@@ -8,7 +7,6 @@
 use std::{env, path::PathBuf};
 use types::{HDRColor, LDRColor};
 
-use bmp::{MinirtBmp, MinirtBmpPixel};
 use core::types::math::Vec3;
 
 #[derive(Debug)]
@@ -310,16 +308,18 @@
         let scene = &self.0 .0;
         let width = scene.image_width;
         let height = scene.image_height;
+        let aspect_ratio = (height as f64) / (width as f64);
 
         let u = (x as f64 + 0.5) / width as f64;
-        let v = (y as f64 + 0.5) / height as f64;
+        let v = (y as f64 + 0.5) / height as f64 * aspect_ratio;
 
         let hdr_color = core::sample(scene, u, v);
+        let color = tmp_hdr_to_ldr(hdr_color);
 
         MinirtBmpPixel {
-            r: (hdr_color.r.min(1.0) * 255.0) as u8,
-            g: (hdr_color.g.min(1.0) * 255.0) as u8,
-            b: (hdr_color.b.min(1.0) * 255.0) as u8,
+            r: (color.r * 255.0) as u8,
+            g: (color.g * 255.0) as u8,
+            b: (color.b * 255.0) as u8,
         }
     }
 }
@@ -330,35 +330,16 @@
             if let Err(e) = (|| -> Result<(), String> {
                 let json_content = std::fs::read_to_string(&a.input).map_err(|e| e.to_string())?;
                 let json_value = jsonc::parse(&json_content)?;
-<<<<<<< HEAD
-
-                struct DummyImage;
-                impl Image for DummyImage {
-                    fn width(&self) -> usize {
-                        1
-                    }
-                    fn height(&self) -> usize {
-                        1
-                    }
-                    fn get(&self, _x: usize, _y: usize) -> [f64; 3] {
-                        [0.0, 0.0, 0.0]
-                    }
-                }
-=======
->>>>>>> 35ef3857
 
                 let image_loader = ImageImageLoader::new(".");
                 let mut image_cache = ImageCache::new(&image_loader);
                 let scene = Scene::from_json_value(json_value, &mut image_cache)?;
+
+                let r = Renderer(&scene);
                 let bmp = MinirtBmp::new(scene.0.image_width, scene.0.image_height, |x, y| {
-                    let color = sample(&scene.0, x as f64, y as f64);
-                    let color = tmp_hdr_to_ldr(color);
-                    MinirtBmpPixel {
-                        r: (color.r * 255.0) as u8,
-                        g: (color.g * 255.0) as u8,
-                        b: (color.b * 255.0) as u8,
-                    }
+                    r.render(x, y)
                 });
+
                 let bmp_bytes = bmp.serialize();
                 if a.stdout {
                     std::io::stdout()
@@ -373,41 +354,6 @@
                     };
                     std::fs::write(output, bmp_bytes).map_err(|e| e.to_string())?;
                 }
-<<<<<<< HEAD
-
-                let loader = DummyLoader;
-                let scene = Scene::from_json_value(json_value, 1.0, &loader)?;
-
-                let r = Renderer(&scene);
-                let b = MinirtBmp::new(scene.0.image_width, scene.0.image_height, |x, y| {
-                    r.render(x, y)
-                });
-
-                let bmp_data = b.serialize().map_err(|e| e.to_string())?;
-
-                if a.stdout {
-                    use std::io::Write;
-                    std::io::stdout()
-                        .write_all(&bmp_data)
-                        .map_err(|e| e.to_string())?;
-                } else {
-                    let output_path = a.output.unwrap_or_else(|| {
-                        let mut path = a.input.clone();
-                        if path.ends_with(".rt") {
-                            path.truncate(path.len() - 3);
-                            path.push_str(".bmp");
-                        } else if !a.no_output_bmp_suffix {
-                            path.push_str(".bmp");
-                        }
-
-                        path
-                    });
-                    std::fs::write(&output_path, &bmp_data).map_err(|e| e.to_string())?;
-                    println!("Rendered to: {}", output_path);
-                }
-
-=======
->>>>>>> 35ef3857
                 Ok(())
             })() {
                 eprintln!("Error: {}", e);
