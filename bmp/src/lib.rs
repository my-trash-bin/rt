--- conflicted
+++ resolved
@@ -16,18 +16,10 @@
 }
 
 impl MinirtBmp {
-<<<<<<< HEAD
     pub fn new<T>(width: usize, height: usize, mut fill: T) -> MinirtBmp
     where
         T: FnMut(usize, usize) -> MinirtBmpPixel,
     {
-=======
-    pub fn new(
-        width: usize,
-        height: usize,
-        fill: impl Fn(usize, usize) -> MinirtBmpPixel,
-    ) -> MinirtBmp {
->>>>>>> 35ef3857
         let mut extra = Vec::with_capacity(width * height);
         for y in 0..height {
             for x in 0..width {
